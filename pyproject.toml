--- conflicted
+++ resolved
@@ -9,15 +9,9 @@
 build-backend = "setuptools.build_meta"
 
 [project]
-<<<<<<< HEAD
 name = "arcticpy_no_gsl"
 version= "2.1"
 description = "This is the python module for the arCTIc code (No GSL requirement)"
-=======
-name = "arcticpy"
-version= "2.5"
-description = "This is the python module for the arCTIc code"
->>>>>>> 50b5564d
 authors = [
     { name = "Richard Massey", email = "r.j.massey@durham.ac.uk" }
 ]
