--- conflicted
+++ resolved
@@ -1,191 +1,185 @@
-#
-# 	Makefile for ArCTIC
-#
-# 	Options
-# 	-------
-#
-# 	default
-# 		The main program and the shared object library (used by the python wrapper).
-#
-# 	arctic
-# 		The main program. See src/main.cpp.
-#
-# 	test, test_arctic
-# 		The unit tests. See test/*.cpp.
-#
-# 	lib, libarctic.so
-# 		The dynamic library shared object.
-#
-# 	lib_test
-# 		A simple test for using the shared library. See test/test_lib.cpp.
-#
-# 	core
-# 		All of the above.
-#
-# 	wrapper
-# 		The cython wrapper for the arcticpy python module.
-#
-# 	gsl
-# 		The GNU Scientific Library (www.gnu.org/software/gsl/). See get_gsl.sh.
-#
-# 	all
-# 		All of the above.
-#
-# 	clean
-# 		Remove compiled files.
-#
-# 	clean-gsl
-# 		Remove GSL (not done by `clean`).
-#
-
-# ========
-# Set up
-# ========
-# Compiler
-CXX ?= g++
-CXXFLAGS := -std=c++11 -fPIC -O3 # -Wall -Wno-reorder -Wno-sign-compare
-#CXXFLAGS := -std=c++11 -fPIC -pg -no-pie -fno-builtin       # for gprof
-#CXXFLAGS := -std=c++11 -fPIC -g                             # for valgrind
-LDFLAGS := $(LDFLAGS) -shared
-VERSION := "7.0.4"
-
-# Executables
-TARGET := arctic
-TEST_TARGET := test_arctic
-LIB_TARGET := libarctic.so
-LIB_TEST_TARGET := lib_test
-
-# Directories 
-# brew install llvm libomp gsl
-DIR_HOMEBREW := /usr/local/lib
-# sudo port install libomp gsl
-DIR_MACPORTS := /opt/local/lib
-DIR_ROOT := $(shell dirname $(realpath $(firstword $(MAKEFILE_LIST))))
-DIR_SRC := $(DIR_ROOT)/src
-DIR_OBJ := $(DIR_ROOT)/build
-DIR_INC := $(DIR_ROOT)/include
-DIR_TEST := $(DIR_ROOT)/test
-<<<<<<< HEAD
-DIR_GSL ?= $(DIR_ROOT)/gsl
-DIR_WRAPPER := $(DIR_ROOT)/python/arcticpy
-DIR_WRAPPER_SRC := $(DIR_ROOT)/python/arcticpy/src
-=======
-#DIR_GSL ?= /cosma/local/gsl/2.5/lib
-#DIR_OMP ?= /cosma/local/openmpi/gnu_11.1.0/4.1.4/lib
-DIR_GSL ?= $(DIR_HOMEBREW)
-DIR_OMP ?= $(DIR_HOMEBREW)
-#DIR_OMP ?= $(DIR_MACPORTS)/libomp
-#DIR_GSL ?= $(DIR_MACPORTS)
-# Fallback self-installing GSL
-#DIR_GSL ?= $(DIR_ROOT)/gsl
-DIR_WRAPPER := $(DIR_ROOT)/arcticpy
-DIR_WRAPPER_SRC := $(DIR_ROOT)/arcticpy/src
->>>>>>> d9945c2e
-$(shell mkdir -p $(DIR_OBJ))
-
-$(info $(DIR_SRC) $(DIR_OBJ))
-# Source and object files, and dependency files to detect header file changes
-SOURCES := $(shell find $(DIR_SRC) -type f -name *.cpp)
-OBJECTS := $(patsubst $(DIR_SRC)%, $(DIR_OBJ)%, $(SOURCES:.cpp=.o))
-DEPENDS := $(patsubst %.o, %.d, $(OBJECTS))
-LIB_TEST_SOURCES := $(DIR_TEST)/test_lib.cpp
-TEST_SOURCES := $(filter-out $(LIB_TEST_SOURCES), \
-	$(shell find $(DIR_TEST) -type f -name *.cpp))
-TEST_OBJECTS := $(patsubst $(DIR_TEST)%, $(DIR_OBJ)%, $(TEST_SOURCES:.cpp=.o)) \
-	$(filter-out $(DIR_OBJ)/main.o, $(OBJECTS))
-TEST_DEPENDS := $(patsubst %.o, %.d, $(TEST_OBJECTS))
-$(info $(SOURCES) $(OBJECTS))
-
-# Headers and library links
-INCLUDE := -I $(DIR_INC) -I $(DIR_GSL)/include
-LIBS := -L $(DIR_GSL) -Wl,-rpath,$(DIR_GSL) -lgsl -lgslcblas -lm
-LIBARCTIC := -L $(DIR_ROOT) -Wl,-rpath,$(DIR_ROOT) -l$(TARGET)
-
-# Add multithreading to reduce runtime (requires OpenMP to have been installed)
-# IF SYNTAX DOES NOT WORK
-#if [ -e /opt/local/lib/libomp/libomp.dylib ] && RESULT1 := "hello world" || RESULT1 := "goodbye cruel world" 
-#ifeq ($(shell test -e /opt/local/lib/libomp/libomp.dylib && echo -n yes),yes)
-#       RESULT2 := $(DIR_MACPORTS)/libomp.dylib  exists.
-#else
-#       RESULT2 := $(DIR_MACPORTS)/libomp.dylib really does not exist.
-#endif
-CXXFLAGS += -Xpreprocessor -fopenmp 
-# Use this on a mac
-LIBS += -L $(DIR_OMP) -lomp
-# Use the following on cosma (can also use with macports)
-#LIBS += -L $(DIR_OMP) -lgomp
-
-
-
-# ========
-# Rules
-# ========
-# Default to main program and library
-.DEFAULT_GOAL := default
-default: $(TARGET) $(LIB_TARGET)
-
-# Ignore any files with these names
-.PHONY: all default test lib lib_test wrapper clean gsl clean-gsl
-
-# Everything
-all: gsl core wrapper
-
-# Main program, unit tests, library, library test, and wrapper
-core: $(TARGET) $(TEST_TARGET) $(LIB_TARGET) $(LIB_TEST_TARGET) 
-
-# Main program
-$(TARGET): $(OBJECTS)
-	#@echo "Hello"
-	#@echo $(RESULT1)
-	$(CXX) $(CXXFLAGS) $^ -o $@ $(LIBS)
-
-$(OBJECTS): $(DIR_GSL)
-
--include $(DEPENDS)
-
-$(DIR_OBJ)%.o: $(DIR_SRC)/%.cpp makefile
-	$(CXX) $(CXXFLAGS) $(INCLUDE) -MMD -MP -c $< -o $@ -DVERSION='$(VERSION)'
-
-# Unit tests
-test: $(TEST_TARGET)
-
-$(TEST_TARGET): $(TEST_OBJECTS)
-	$(CXX) $(CXXFLAGS) $^ -o $@ $(LIBS)
-
--include $(TEST_DEPENDS)
-
-$(DIR_OBJ)%.o: $(DIR_TEST)/%.cpp
-	$(CXX) $(CXXFLAGS) $(INCLUDE) -MMD -MP -c $< -o $@
-
-# Dynamic library
-lib: $(LIB_TARGET)
-
-$(LIB_TARGET): $(OBJECTS)
-	$(CXX) $(LDFLAGS) $^ -o $@ $(LIBS)
-
-# Test using the library
-$(LIB_TEST_TARGET): $(LIB_TARGET)
-	$(CXX) $(CXXFLAGS) $(INCLUDE) $(LIBARCTIC) $(LIB_TEST_SOURCES) -o $@ $(LIBS)
-
-# Cython wrapper
-wrapper: $(LIB_TARGET)
-	python3 $(DIR_WRAPPER)/setup.py build_ext --inplace
-	@mv -v $(DIR_ROOT)/*.cpython*.so $(DIR_WRAPPER)
-        # @rm -rfv $(DIR_WRAPPER)build
-
-clean:
-	@rm -fv $(OBJECTS) $(DEPENDS) $(TEST_OBJECTS) $(TEST_DEPENDS) $(DIR_OBJ)/test_lib.[od]
-	@rm -fv $(TARGET) $(TEST_TARGET) $(LIB_TARGET) $(LIB_TEST_TARGET)
-	@rm -fv $(DIR_WRAPPER)/*.cpython*.so $(DIR_WRAPPER_SRC)wrapper.cpp
-	@rm -rfv $(DIR_ROOT)/build/temp.*/ $(DIR_WRAPPER)/__pycache__/ \
-		$(DIR_WRAPPER_SRC)/__pycache__/ $(DIR_TEST)/__pycache__/
-
-# GSL
-GSL_VERSION := 2.6
-gsl:
-	@if ! [ -d $(DIR_GSL) ]; then \
-		./get_gsl.sh $(DIR_ROOT) $(DIR_GSL) $(GSL_VERSION); \
-	fi
-
-clean-gsl:
-	@rm -rfv gsl*
+#
+# 	Makefile for ArCTIC
+#
+# 	Options
+# 	-------
+#
+# 	default
+# 		The main program and the shared object library (used by the python wrapper).
+#
+# 	arctic
+# 		The main program. See src/main.cpp.
+#
+# 	test, test_arctic
+# 		The unit tests. See test/*.cpp.
+#
+# 	lib, libarctic.so
+# 		The dynamic library shared object.
+#
+# 	lib_test
+# 		A simple test for using the shared library. See test/test_lib.cpp.
+#
+# 	core
+# 		All of the above.
+#
+# 	wrapper
+# 		The cython wrapper for the arcticpy python module.
+#
+# 	gsl
+# 		The GNU Scientific Library (www.gnu.org/software/gsl/). See get_gsl.sh.
+#
+# 	all
+# 		All of the above.
+#
+# 	clean
+# 		Remove compiled files.
+#
+# 	clean-gsl
+# 		Remove GSL (not done by `clean`).
+#
+
+# ========
+# Set up
+# ========
+# Compiler
+CXX ?= g++
+CXXFLAGS := -std=c++11 -fPIC -O3 # -Wall -Wno-reorder -Wno-sign-compare
+#CXXFLAGS := -std=c++11 -fPIC -pg -no-pie -fno-builtin       # for gprof
+#CXXFLAGS := -std=c++11 -fPIC -g                             # for valgrind
+LDFLAGS := $(LDFLAGS) -shared
+VERSION := "7.0.4"
+
+# Executables
+TARGET := arctic
+TEST_TARGET := test_arctic
+LIB_TARGET := libarctic.so
+LIB_TEST_TARGET := lib_test
+
+# Directories 
+# brew install llvm libomp gsl
+DIR_HOMEBREW := /usr/local/lib
+# sudo port install libomp gsl
+DIR_MACPORTS := /opt/local/lib
+DIR_ROOT := $(shell dirname $(realpath $(firstword $(MAKEFILE_LIST))))
+DIR_SRC := $(DIR_ROOT)/src
+DIR_OBJ := $(DIR_ROOT)/build
+DIR_INC := $(DIR_ROOT)/include
+DIR_TEST := $(DIR_ROOT)/test
+#DIR_GSL ?= /cosma/local/gsl/2.5/lib
+#DIR_OMP ?= /cosma/local/openmpi/gnu_11.1.0/4.1.4/lib
+DIR_GSL ?= $(DIR_HOMEBREW)
+DIR_OMP ?= $(DIR_HOMEBREW)
+#DIR_OMP ?= $(DIR_MACPORTS)/libomp
+#DIR_GSL ?= $(DIR_MACPORTS)
+# Fallback self-installing GSL
+#DIR_GSL ?= $(DIR_ROOT)/gsl
+DIR_WRAPPER := $(DIR_ROOT)/arcticpy
+DIR_WRAPPER_SRC := $(DIR_ROOT)/arcticpy/src
+$(shell mkdir -p $(DIR_OBJ))
+
+$(info $(DIR_SRC) $(DIR_OBJ))
+# Source and object files, and dependency files to detect header file changes
+SOURCES := $(shell find $(DIR_SRC) -type f -name *.cpp)
+OBJECTS := $(patsubst $(DIR_SRC)%, $(DIR_OBJ)%, $(SOURCES:.cpp=.o))
+DEPENDS := $(patsubst %.o, %.d, $(OBJECTS))
+LIB_TEST_SOURCES := $(DIR_TEST)/test_lib.cpp
+TEST_SOURCES := $(filter-out $(LIB_TEST_SOURCES), \
+	$(shell find $(DIR_TEST) -type f -name *.cpp))
+TEST_OBJECTS := $(patsubst $(DIR_TEST)%, $(DIR_OBJ)%, $(TEST_SOURCES:.cpp=.o)) \
+	$(filter-out $(DIR_OBJ)/main.o, $(OBJECTS))
+TEST_DEPENDS := $(patsubst %.o, %.d, $(TEST_OBJECTS))
+$(info $(SOURCES) $(OBJECTS))
+
+# Headers and library links
+INCLUDE := -I $(DIR_INC) -I $(DIR_GSL)/include
+LIBS := -L $(DIR_GSL) -Wl,-rpath,$(DIR_GSL) -lgsl -lgslcblas -lm
+LIBARCTIC := -L $(DIR_ROOT) -Wl,-rpath,$(DIR_ROOT) -l$(TARGET)
+
+# Add multithreading to reduce runtime (requires OpenMP to have been installed)
+# IF SYNTAX DOES NOT WORK
+#if [ -e /opt/local/lib/libomp/libomp.dylib ] && RESULT1 := "hello world" || RESULT1 := "goodbye cruel world" 
+#ifeq ($(shell test -e /opt/local/lib/libomp/libomp.dylib && echo -n yes),yes)
+#       RESULT2 := $(DIR_MACPORTS)/libomp.dylib  exists.
+#else
+#       RESULT2 := $(DIR_MACPORTS)/libomp.dylib really does not exist.
+#endif
+CXXFLAGS += -Xpreprocessor -fopenmp 
+# Use this on a mac
+LIBS += -L $(DIR_OMP) -lomp
+# Use the following on cosma (can also use with macports)
+#LIBS += -L $(DIR_OMP) -lgomp
+
+
+
+# ========
+# Rules
+# ========
+# Default to main program and library
+.DEFAULT_GOAL := default
+default: $(TARGET) $(LIB_TARGET)
+
+# Ignore any files with these names
+.PHONY: all default test lib lib_test wrapper clean gsl clean-gsl
+
+# Everything
+all: gsl core wrapper
+
+# Main program, unit tests, library, library test, and wrapper
+core: $(TARGET) $(TEST_TARGET) $(LIB_TARGET) $(LIB_TEST_TARGET) 
+
+# Main program
+$(TARGET): $(OBJECTS)
+	#@echo "Hello"
+	#@echo $(RESULT1)
+	$(CXX) $(CXXFLAGS) $^ -o $@ $(LIBS)
+
+$(OBJECTS): $(DIR_GSL)
+
+-include $(DEPENDS)
+
+$(DIR_OBJ)%.o: $(DIR_SRC)/%.cpp makefile
+	$(CXX) $(CXXFLAGS) $(INCLUDE) -MMD -MP -c $< -o $@ -DVERSION='$(VERSION)'
+
+# Unit tests
+test: $(TEST_TARGET)
+
+$(TEST_TARGET): $(TEST_OBJECTS)
+	$(CXX) $(CXXFLAGS) $^ -o $@ $(LIBS)
+
+-include $(TEST_DEPENDS)
+
+$(DIR_OBJ)%.o: $(DIR_TEST)/%.cpp
+	$(CXX) $(CXXFLAGS) $(INCLUDE) -MMD -MP -c $< -o $@
+
+# Dynamic library
+lib: $(LIB_TARGET)
+
+$(LIB_TARGET): $(OBJECTS)
+	$(CXX) $(LDFLAGS) $^ -o $@ $(LIBS)
+
+# Test using the library
+$(LIB_TEST_TARGET): $(LIB_TARGET)
+	$(CXX) $(CXXFLAGS) $(INCLUDE) $(LIBARCTIC) $(LIB_TEST_SOURCES) -o $@ $(LIBS)
+
+# Cython wrapper
+wrapper: $(LIB_TARGET)
+	python3 $(DIR_WRAPPER)/setup.py build_ext --inplace
+	@mv -v $(DIR_ROOT)/*.cpython*.so $(DIR_WRAPPER)
+        # @rm -rfv $(DIR_WRAPPER)build
+
+clean:
+	@rm -fv $(OBJECTS) $(DEPENDS) $(TEST_OBJECTS) $(TEST_DEPENDS) $(DIR_OBJ)/test_lib.[od]
+	@rm -fv $(TARGET) $(TEST_TARGET) $(LIB_TARGET) $(LIB_TEST_TARGET)
+	@rm -fv $(DIR_WRAPPER)/*.cpython*.so $(DIR_WRAPPER_SRC)wrapper.cpp
+	@rm -rfv $(DIR_ROOT)/build/temp.*/ $(DIR_WRAPPER)/__pycache__/ \
+		$(DIR_WRAPPER_SRC)/__pycache__/ $(DIR_TEST)/__pycache__/
+
+# GSL
+GSL_VERSION := 2.6
+gsl:
+	@if ! [ -d $(DIR_GSL) ]; then \
+		./get_gsl.sh $(DIR_ROOT) $(DIR_GSL) $(GSL_VERSION); \
+	fi
+
+clean-gsl:
+	@rm -rfv gsl*