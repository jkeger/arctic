--- conflicted
+++ resolved
@@ -1,273 +1,267 @@
-
-#include <getopt.h>
-#include <stdio.h>
-
-#include <valarray>
-
-#include "cti.hpp"
-#include "roe.hpp"
-#include "trap_managers.hpp"
-#include "traps.hpp"
-#include "util.hpp"
-
-static bool demo_mode = false;
-static bool benchmark_mode = false;
-
-/*
-    Run arctic with --demo or -d to execute this editable demo code.
-
-    A good place to run your own quick tests or use arctic without any wrappers.
-    Remember to call make to recompile after editing.
-
-    Demo version:
-        + Make a test image and save it to a txt file.
-        + Load the image from txt.
-        + Add parallel and serial CTI.
-        + Remove the CTI and save the result to file.
-*/
-int run_demo() {
-
-    // Write an example image to a txt file
-    save_image_to_txt(
-        (char*)"image_test_pre_cti.txt",
-        // clang-format off
-        std::valarray<std::valarray<double> >{
-            {0.0,   0.0,   0.0,   0.0},
-            {200.0, 0.0,   0.0,   0.0},
-            {0.0,   200.0, 0.0,   0.0},
-            {0.0,   0.0,   200.0, 0.0},
-            {0.0,   0.0,   0.0,   0.0},
-            {0.0,   0.0,   0.0,   0.0},
-        }  // clang-format on
-    );
-
-    // Load the image
-    std::valarray<std::valarray<double> > image_pre_cti =
-        load_image_from_txt((char*)"image_test_pre_cti.txt");
-    print_v(1, "\n# Loaded test image from image_test_pre_cti.txt: \n");
-    print_array_2D(image_pre_cti);
-
-    // CTI model parameters
-    TrapInstantCapture trap(10.0, -1.0 / log(0.5));
-    std::valarray<TrapInstantCapture> traps_ic = {trap};
-    std::valarray<TrapSlowCapture> traps_sc = {};
-    std::valarray<TrapInstantCaptureContinuum> traps_ic_co = {};
-    std::valarray<TrapSlowCaptureContinuum> traps_sc_co = {};
-    std::valarray<double> dwell_times = {1.0};
-    bool empty_traps_between_columns = true;
-    bool empty_traps_for_first_transfers = true;
-    ROE roe(dwell_times, 0, -1, empty_traps_between_columns, empty_traps_for_first_transfers);
-    CCD ccd(CCDPhase(1e3, 0.0, 1.0));
-    int express = 0;
-    int offset = 0;
-    int window_start = 0;
-    int window_stop = -1;
-    int time_start = 0;
-    int time_stop = -1;
-    double prune_n_electrons = 0;
-    int prune_frequency = 0;
-
-    // Add parallel and serial CTI (ic = instant capture, sc = slow capture, co = continuum release)
-    print_v(1, "\n# Add CTI \n");
-    std::valarray<std::valarray<double> > image_post_cti = add_cti(
-        image_pre_cti, 
-        &roe, &ccd, &traps_ic, &traps_sc, &traps_ic_co, &traps_sc_co,
-        express, offset, window_start, window_stop, time_start, time_stop, 
-        prune_n_electrons, prune_frequency, 
-        &roe, &ccd, &traps_ic, &traps_sc, &traps_ic_co, &traps_sc_co, 
-        express, offset, window_start, window_stop, time_start, time_stop, 
-        prune_n_electrons, prune_frequency, 0);
-    print_v(1, "\n# Image with CTI added: \n");
-    print_array_2D(image_post_cti);
-
-    // Remove CTI
-    print_v(1, "\n# Remove CTI \n");
-    int n_iterations = 5;
-    std::valarray<std::valarray<double> > image_remove_cti = remove_cti(
-        image_post_cti, n_iterations, 
-        &roe, &ccd, &traps_ic, &traps_sc, &traps_ic_co, &traps_sc_co, 
-        express, offset, window_start, window_stop, time_start, time_stop,  
-        prune_n_electrons, prune_frequency, 
-        &roe, &ccd, &traps_ic, &traps_sc, &traps_ic_co, &traps_sc_co, 
-        express, offset, window_start, window_stop, time_start, time_stop, 
-        prune_n_electrons, prune_frequency);
-    print_v(1, "\n# Image with CTI removed: \n");
-    print_array_2D(image_remove_cti);
-
-    // Save the final image
-    save_image_to_txt((char*)"image_test_cti_removed.txt", image_remove_cti);
-    print_v(1, "# Saved final image to image_test_cti_removed.txt \n");
-
-    return 0;
-}
-
-/*
-    Run arctic with --benchmark or -b for this simple test, e.g. for profiling.
-
-    Add CTI to a 10-column extract of an HST ACS image. Takes ~0.02 s.
-*/
-int run_benchmark() {
-
-    // Download the test image
-    //const char* filename = "hst_acs_10_col.txt";
-    const char* filename = "benchmark_2k2k_image.txt";
-    FILE* f = fopen(filename, "r");
-    if (!f) {
-        const char* command =
-            "wget http://www.astro.dur.ac.uk/~rjm/ArCTIc/benchmark_2k2k_image.txt";
-        printf("%s\n", command);
-        int status = system(command);
-        if (status != 0) exit(status);
-    } else
-        fclose(f);
-
-    // Load the image
-    std::valarray<std::valarray<double> > image_pre_cti = load_image_from_txt(filename);
-
-    // CTI model parameters
-    TrapInstantCapture trap(10.0, -1.0 / log(0.5));
-    std::valarray<TrapInstantCapture> traps = {trap};
-    std::valarray<double> dwell_times = {1.0};
-    ROE roe(dwell_times, 0, -1, true, false, true, false);
-    CCD ccd(CCDPhase(1e4, 0.0, 1.0));
-    int express = 5;
-    int offset = 0;
-    int start = 0;
-    int stop = -1;
-    double prune_n_electrons = 0;
-    int prune_frequency = 0;
-    
-    // Add parallel CTI
-<<<<<<< HEAD
-    std::valarray<std::valarray<double> > image_post_cti = add_cti(
-        image_pre_cti, &roe, &ccd, &traps, nullptr, nullptr, nullptr, express, offset,
-        start, stop, start, stop, 0, 1);
-=======
-    std::valarray<std::valarray<double>> image_post_cti = add_cti(
-        image_pre_cti, &roe, &ccd, &traps, nullptr, nullptr, nullptr, 
-        express, offset, start, stop, start, stop, 
-        prune_n_electrons, prune_frequency);
->>>>>>> d9945c2e
-
-    return 0;
-}
-
-/*
-    Print help information.
-*/
-void print_help() {
-    printf(
-        "ArCTIc \n"
-        "====== \n"
-        "AlgoRithm for Charge Transfer Inefficiency (CTI) Correction \n"
-        "----------------------------------------------------------- \n"
-        "Add or remove image trails due to charge transfer inefficiency in CCD "
-        "detectors by modelling the trapping, releasing, and moving of charge along "
-        "pixels. \n"
-        "\n"
-        "-h, --help \n"
-        "    Print help information and exit. \n"
-        "-v <int>, --verbosity=<int> \n"
-        "    The verbosity parameter to control the amount of printed information: \n"
-        "        0       No printing (except errors etc). \n"
-        "        1       Standard. \n"
-        "        2       Extra details. \n"
-        "-d, --demo \n"
-        "    Execute the demo code in the run_demo() function at the very top of \n"
-        "    main.cpp. For manual editing to test or run arctic without using any \n"
-        "    wrappers. The demo version adds then removes CTI from a test image. \n"
-        "-b, --benchmark \n"
-        "    Execute the run_benchmark() function in main.cpp, e.g. for profiling. \n"
-        "\n"
-        "See README.md for more information.  https://github.com/jkeger/arctic \n\n");
-}
-
-/*
-    Parse input parameters. See main()'s documentation.
-*/
-void parse_parameters(int argc, char** argv) {
-    // Short options
-    const char* const short_opts = ":hv:db";
-    // Full options
-    const option long_opts[] = {
-        {"help", no_argument, nullptr, 'h'},
-        {"verbosity", required_argument, nullptr, 'v'},
-        {"demo", no_argument, nullptr, 'd'},
-        {"benchmark", no_argument, nullptr, 'b'},
-        {0, 0, 0, 0}};
-
-    // Parse options
-    while (true) {
-        const auto opt = getopt_long(argc, argv, short_opts, long_opts, nullptr);
-
-        if (opt == -1) break;
-
-        switch (opt) {
-            case 'h':
-                print_help();
-                exit(0);
-            case 'v':
-                set_verbosity(atoi(optarg));
-                break;
-            case 'd':
-                demo_mode = true;
-                break;
-            case 'b':
-                benchmark_mode = true;
-                break;
-            case ':':
-                printf(
-                    "Error: Option %s requires a value. Run with -h for help. \n",
-                    argv[optind - 1]);
-                exit(1);
-            case '?':
-                printf(
-                    "Error: Option %s not recognised. Run with -h for help. \n",
-                    argv[optind - 1]);
-                exit(1);
-        }
-    }
-
-    // Other parameters (currently unused)
-    for (; optind < argc; optind++) {
-        printf("Unparsed parameter: %s \n", argv[optind]);
-    }
-}
-
-/*
-    Main program.
-
-    Parameters
-    ----------
-    -h, --help
-        Print help information and exit.
-
-    -v <int>, --verbosity=<int>
-        The verbosity parameter to control the amount of printed information:
-            0       No printing (except errors etc).
-            1       Standard.
-            2       Extra details.
-
-    -d, --demo
-        Execute the demo code in the run_demo() function at the very top of this
-        file. For easy manual editing to test or run arctic without using any
-        wrappers. The demo version adds then removes CTI from a test image.
-
-    -b, --benchmark
-        Execute the run_benchmark() function above, e.g. for profiling.
-*/
-int main(int argc, char** argv) {
-
-    parse_parameters(argc, argv);
-
-    if (demo_mode) {
-        print_v(1, "# Running demo code! \n");
-        return run_demo();
-    }
-    if (benchmark_mode) {
-        print_v(1, "# Running benchmark code \n");
-        return run_benchmark();
-    }
-
-    return 0;
-}
+
+#include <getopt.h>
+#include <stdio.h>
+
+#include <valarray>
+
+#include "cti.hpp"
+#include "roe.hpp"
+#include "trap_managers.hpp"
+#include "traps.hpp"
+#include "util.hpp"
+
+static bool demo_mode = false;
+static bool benchmark_mode = false;
+
+/*
+    Run arctic with --demo or -d to execute this editable demo code.
+
+    A good place to run your own quick tests or use arctic without any wrappers.
+    Remember to call make to recompile after editing.
+
+    Demo version:
+        + Make a test image and save it to a txt file.
+        + Load the image from txt.
+        + Add parallel and serial CTI.
+        + Remove the CTI and save the result to file.
+*/
+int run_demo() {
+
+    // Write an example image to a txt file
+    save_image_to_txt(
+        (char*)"image_test_pre_cti.txt",
+        // clang-format off
+        std::valarray<std::valarray<double> >{
+            {0.0,   0.0,   0.0,   0.0},
+            {200.0, 0.0,   0.0,   0.0},
+            {0.0,   200.0, 0.0,   0.0},
+            {0.0,   0.0,   200.0, 0.0},
+            {0.0,   0.0,   0.0,   0.0},
+            {0.0,   0.0,   0.0,   0.0},
+        }  // clang-format on
+    );
+
+    // Load the image
+    std::valarray<std::valarray<double> > image_pre_cti =
+        load_image_from_txt((char*)"image_test_pre_cti.txt");
+    print_v(1, "\n# Loaded test image from image_test_pre_cti.txt: \n");
+    print_array_2D(image_pre_cti);
+
+    // CTI model parameters
+    TrapInstantCapture trap(10.0, -1.0 / log(0.5));
+    std::valarray<TrapInstantCapture> traps_ic = {trap};
+    std::valarray<TrapSlowCapture> traps_sc = {};
+    std::valarray<TrapInstantCaptureContinuum> traps_ic_co = {};
+    std::valarray<TrapSlowCaptureContinuum> traps_sc_co = {};
+    std::valarray<double> dwell_times = {1.0};
+    bool empty_traps_between_columns = true;
+    bool empty_traps_for_first_transfers = true;
+    ROE roe(dwell_times, 0, -1, empty_traps_between_columns, empty_traps_for_first_transfers);
+    CCD ccd(CCDPhase(1e3, 0.0, 1.0));
+    int express = 0;
+    int offset = 0;
+    int window_start = 0;
+    int window_stop = -1;
+    int time_start = 0;
+    int time_stop = -1;
+    double prune_n_electrons = 0;
+    int prune_frequency = 0;
+
+    // Add parallel and serial CTI (ic = instant capture, sc = slow capture, co = continuum release)
+    print_v(1, "\n# Add CTI \n");
+    std::valarray<std::valarray<double> > image_post_cti = add_cti(
+        image_pre_cti, 
+        &roe, &ccd, &traps_ic, &traps_sc, &traps_ic_co, &traps_sc_co,
+        express, offset, window_start, window_stop, time_start, time_stop, 
+        prune_n_electrons, prune_frequency, 
+        &roe, &ccd, &traps_ic, &traps_sc, &traps_ic_co, &traps_sc_co, 
+        express, offset, window_start, window_stop, time_start, time_stop, 
+        prune_n_electrons, prune_frequency, 0);
+    print_v(1, "\n# Image with CTI added: \n");
+    print_array_2D(image_post_cti);
+
+    // Remove CTI
+    print_v(1, "\n# Remove CTI \n");
+    int n_iterations = 5;
+    std::valarray<std::valarray<double> > image_remove_cti = remove_cti(
+        image_post_cti, n_iterations, 
+        &roe, &ccd, &traps_ic, &traps_sc, &traps_ic_co, &traps_sc_co, 
+        express, offset, window_start, window_stop, time_start, time_stop,  
+        prune_n_electrons, prune_frequency, 
+        &roe, &ccd, &traps_ic, &traps_sc, &traps_ic_co, &traps_sc_co, 
+        express, offset, window_start, window_stop, time_start, time_stop, 
+        prune_n_electrons, prune_frequency);
+    print_v(1, "\n# Image with CTI removed: \n");
+    print_array_2D(image_remove_cti);
+
+    // Save the final image
+    save_image_to_txt((char*)"image_test_cti_removed.txt", image_remove_cti);
+    print_v(1, "# Saved final image to image_test_cti_removed.txt \n");
+
+    return 0;
+}
+
+/*
+    Run arctic with --benchmark or -b for this simple test, e.g. for profiling.
+
+    Add CTI to a 10-column extract of an HST ACS image. Takes ~0.02 s.
+*/
+int run_benchmark() {
+
+    // Download the test image
+    //const char* filename = "hst_acs_10_col.txt";
+    const char* filename = "benchmark_2k2k_image.txt";
+    FILE* f = fopen(filename, "r");
+    if (!f) {
+        const char* command =
+            "wget http://www.astro.dur.ac.uk/~rjm/ArCTIc/benchmark_2k2k_image.txt";
+        printf("%s\n", command);
+        int status = system(command);
+        if (status != 0) exit(status);
+    } else
+        fclose(f);
+
+    // Load the image
+    std::valarray<std::valarray<double> > image_pre_cti = load_image_from_txt(filename);
+
+    // CTI model parameters
+    TrapInstantCapture trap(10.0, -1.0 / log(0.5));
+    std::valarray<TrapInstantCapture> traps = {trap};
+    std::valarray<double> dwell_times = {1.0};
+    ROE roe(dwell_times, 0, -1, true, false, true, false);
+    CCD ccd(CCDPhase(1e4, 0.0, 1.0));
+    int express = 5;
+    int offset = 0;
+    int start = 0;
+    int stop = -1;
+    double prune_n_electrons = 0;
+    int prune_frequency = 0;
+    
+    // Add parallel CTI
+    std::valarray<std::valarray<double>> image_post_cti = add_cti(
+        image_pre_cti, &roe, &ccd, &traps, nullptr, nullptr, nullptr, 
+        express, offset, start, stop, start, stop, 
+        prune_n_electrons, prune_frequency);
+
+    return 0;
+}
+
+/*
+    Print help information.
+*/
+void print_help() {
+    printf(
+        "ArCTIc \n"
+        "====== \n"
+        "AlgoRithm for Charge Transfer Inefficiency (CTI) Correction \n"
+        "----------------------------------------------------------- \n"
+        "Add or remove image trails due to charge transfer inefficiency in CCD "
+        "detectors by modelling the trapping, releasing, and moving of charge along "
+        "pixels. \n"
+        "\n"
+        "-h, --help \n"
+        "    Print help information and exit. \n"
+        "-v <int>, --verbosity=<int> \n"
+        "    The verbosity parameter to control the amount of printed information: \n"
+        "        0       No printing (except errors etc). \n"
+        "        1       Standard. \n"
+        "        2       Extra details. \n"
+        "-d, --demo \n"
+        "    Execute the demo code in the run_demo() function at the very top of \n"
+        "    main.cpp. For manual editing to test or run arctic without using any \n"
+        "    wrappers. The demo version adds then removes CTI from a test image. \n"
+        "-b, --benchmark \n"
+        "    Execute the run_benchmark() function in main.cpp, e.g. for profiling. \n"
+        "\n"
+        "See README.md for more information.  https://github.com/jkeger/arctic \n\n");
+}
+
+/*
+    Parse input parameters. See main()'s documentation.
+*/
+void parse_parameters(int argc, char** argv) {
+    // Short options
+    const char* const short_opts = ":hv:db";
+    // Full options
+    const option long_opts[] = {
+        {"help", no_argument, nullptr, 'h'},
+        {"verbosity", required_argument, nullptr, 'v'},
+        {"demo", no_argument, nullptr, 'd'},
+        {"benchmark", no_argument, nullptr, 'b'},
+        {0, 0, 0, 0}};
+
+    // Parse options
+    while (true) {
+        const auto opt = getopt_long(argc, argv, short_opts, long_opts, nullptr);
+
+        if (opt == -1) break;
+
+        switch (opt) {
+            case 'h':
+                print_help();
+                exit(0);
+            case 'v':
+                set_verbosity(atoi(optarg));
+                break;
+            case 'd':
+                demo_mode = true;
+                break;
+            case 'b':
+                benchmark_mode = true;
+                break;
+            case ':':
+                printf(
+                    "Error: Option %s requires a value. Run with -h for help. \n",
+                    argv[optind - 1]);
+                exit(1);
+            case '?':
+                printf(
+                    "Error: Option %s not recognised. Run with -h for help. \n",
+                    argv[optind - 1]);
+                exit(1);
+        }
+    }
+
+    // Other parameters (currently unused)
+    for (; optind < argc; optind++) {
+        printf("Unparsed parameter: %s \n", argv[optind]);
+    }
+}
+
+/*
+    Main program.
+
+    Parameters
+    ----------
+    -h, --help
+        Print help information and exit.
+
+    -v <int>, --verbosity=<int>
+        The verbosity parameter to control the amount of printed information:
+            0       No printing (except errors etc).
+            1       Standard.
+            2       Extra details.
+
+    -d, --demo
+        Execute the demo code in the run_demo() function at the very top of this
+        file. For easy manual editing to test or run arctic without using any
+        wrappers. The demo version adds then removes CTI from a test image.
+
+    -b, --benchmark
+        Execute the run_benchmark() function above, e.g. for profiling.
+*/
+int main(int argc, char** argv) {
+
+    parse_parameters(argc, argv);
+
+    if (demo_mode) {
+        print_v(1, "# Running demo code! \n");
+        return run_demo();
+    }
+    if (benchmark_mode) {
+        print_v(1, "# Running benchmark code \n");
+        return run_benchmark();
+    }
+
+    return 0;
+}