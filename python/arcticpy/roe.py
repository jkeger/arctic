import numpy as np

roe_type_standard = 0
roe_type_charge_injection = 1
roe_type_trap_pumping = 2


class ROE:
    def __init__(
        self,
        dwell_times=[1.0],
        prescan_offset=0,
        prescan_length=0, # Currently nothing is done with this in arctic; just the V&V test
        overscan_start=-1,
        empty_traps_between_columns=True,
        empty_traps_for_first_transfers=False,
        force_release_away_from_readout=True,
        use_integer_express_matrix=False,
<<<<<<< HEAD
        pixel_bounce_kA=0.,
        pixel_bounce_kv=0.,
        pixel_bounce_omega=1.,
        pixel_bounce_gamma=1.,
        read_noise=0.
=======
        pixel_bounce_kA=0.0,
        pixel_bounce_kv=0.0,
        pixel_bounce_omega=1.0,
        pixel_bounce_gamma=1.0,
>>>>>>> e740708a
    ):
        self.dwell_times = np.array(dwell_times, dtype=np.double)
        self.prescan_offset = prescan_offset
        self.prescan_length = prescan_length
        self.overscan_start = overscan_start
        self.empty_traps_between_columns = empty_traps_between_columns
        self.empty_traps_for_first_transfers = empty_traps_for_first_transfers
        self.force_release_away_from_readout = force_release_away_from_readout
        self.use_integer_express_matrix = use_integer_express_matrix
        self.pixel_bounce_kA = pixel_bounce_kA
        self.pixel_bounce_kv = pixel_bounce_kv
        self.pixel_bounce_omega = pixel_bounce_omega
        self.pixel_bounce_gamma = pixel_bounce_gamma
        self.read_noise = read_noise
        self.n_pumps = -1  # Dummy value

        self.type = roe_type_standard


class ROEChargeInjection(ROE):
    def __init__(
        self,
        dwell_times=[1.0],
        prescan_offset=0,
        prescan_length=0,
        overscan_start=-1,
        empty_traps_between_columns=True,
        force_release_away_from_readout=True,
        use_integer_express_matrix=False,
<<<<<<< HEAD
        pixel_bounce_kA=0.,
        pixel_bounce_kv=0.,
        pixel_bounce_omega=1.,
        pixel_bounce_gamma=1.,
        read_noise=0.
=======
        pixel_bounce_kA=0.0,
        pixel_bounce_kv=0.0,
        pixel_bounce_omega=1.0,
        pixel_bounce_gamma=1.0,
>>>>>>> e740708a
    ):
        ROE.__init__(
            self,
            dwell_times=dwell_times,
            prescan_offset=prescan_offset,
            prescan_length=prescan_length,
            overscan_start=overscan_start,
            empty_traps_between_columns=empty_traps_between_columns,
            empty_traps_for_first_transfers=False,
            force_release_away_from_readout=force_release_away_from_readout,
            use_integer_express_matrix=use_integer_express_matrix,
            pixel_bounce_kA=pixel_bounce_kA,
            pixel_bounce_kv=pixel_bounce_kv,
            pixel_bounce_omega=pixel_bounce_omega,
            pixel_bounce_gamma=pixel_bounce_gamma,
<<<<<<< HEAD
            read_noise=read_noise
=======
>>>>>>> e740708a
        )

        self.type = roe_type_charge_injection

    def from_normal_roe(roe, n_pixels_in_image):
        """
        Convert a normal ROE sequence, with all its options, to one modelling
        charge injection readout.
        Must specify the number of physical pixels between the charge injection
        register and the readout node.
        """
        return ROEChargeInjection(
            dwell_times=roe.dwell_times,
            prescan_offset=roe.prescan_offset + n_pixels_in_image,
            prescan_length=prescan_length,
            overscan_start=roe.overscan_start,
            empty_traps_between_columns=roe.empty_traps_between_columns,
            force_release_away_from_readout=roe.force_release_away_from_readout,
            use_integer_express_matrix=roe.use_integer_express_matrix,
            pixel_bounce_kA=roe.pixel_bounce_kA,
            pixel_bounce_kv=roe.pixel_bounce_kv,
            pixel_bounce_omega=roe.pixel_bounce_omega,
            pixel_bounce_gamma=roe.pixel_bounce_gamma,
<<<<<<< HEAD
            read_noise=read_noise
=======
>>>>>>> e740708a
        )


class ROETrapPumping(ROE):
    def __init__(
        self,
        dwell_times=[0.5, 0.5],
        prescan_offset=0,
        prescan_length=0,
        overscan_start=-1,
        n_pumps=1,
        empty_traps_for_first_transfers=False,
        use_integer_express_matrix=False,
<<<<<<< HEAD
        pixel_bounce_kA=0.,
        pixel_bounce_kv=0.,
        pixel_bounce_omega=1.,
        pixel_bounce_gamma=1.,
        read_noise=0.
     ):
=======
        pixel_bounce_kA=0.0,
        pixel_bounce_kv=0.0,
        pixel_bounce_omega=1.0,
        pixel_bounce_gamma=1.0,
    ):
>>>>>>> e740708a
        ROE.__init__(
            self,
            dwell_times=dwell_times,
            prescan_offset=prescan_offset,
            prescan_length=prescan_length,
            overscan_start=overscan_start,
            empty_traps_between_columns=True,
            empty_traps_for_first_transfers=empty_traps_for_first_transfers,
            force_release_away_from_readout=False,
            use_integer_express_matrix=use_integer_express_matrix,
            pixel_bounce_kA=pixel_bounce_kA,
            pixel_bounce_kv=pixel_bounce_kv,
            pixel_bounce_omega=pixel_bounce_omega,
            pixel_bounce_gamma=pixel_bounce_gamma,
<<<<<<< HEAD
            read_noise=read_noise
=======
>>>>>>> e740708a
        )
        self.n_pumps = n_pumps

        self.type = roe_type_trap_pumping
<|MERGE_RESOLUTION|>--- conflicted
+++ resolved
@@ -1,166 +1,135 @@
-import numpy as np
-
-roe_type_standard = 0
-roe_type_charge_injection = 1
-roe_type_trap_pumping = 2
-
-
-class ROE:
-    def __init__(
-        self,
-        dwell_times=[1.0],
-        prescan_offset=0,
-        prescan_length=0, # Currently nothing is done with this in arctic; just the V&V test
-        overscan_start=-1,
-        empty_traps_between_columns=True,
-        empty_traps_for_first_transfers=False,
-        force_release_away_from_readout=True,
-        use_integer_express_matrix=False,
-<<<<<<< HEAD
-        pixel_bounce_kA=0.,
-        pixel_bounce_kv=0.,
-        pixel_bounce_omega=1.,
-        pixel_bounce_gamma=1.,
-        read_noise=0.
-=======
-        pixel_bounce_kA=0.0,
-        pixel_bounce_kv=0.0,
-        pixel_bounce_omega=1.0,
-        pixel_bounce_gamma=1.0,
->>>>>>> e740708a
-    ):
-        self.dwell_times = np.array(dwell_times, dtype=np.double)
-        self.prescan_offset = prescan_offset
-        self.prescan_length = prescan_length
-        self.overscan_start = overscan_start
-        self.empty_traps_between_columns = empty_traps_between_columns
-        self.empty_traps_for_first_transfers = empty_traps_for_first_transfers
-        self.force_release_away_from_readout = force_release_away_from_readout
-        self.use_integer_express_matrix = use_integer_express_matrix
-        self.pixel_bounce_kA = pixel_bounce_kA
-        self.pixel_bounce_kv = pixel_bounce_kv
-        self.pixel_bounce_omega = pixel_bounce_omega
-        self.pixel_bounce_gamma = pixel_bounce_gamma
-        self.read_noise = read_noise
-        self.n_pumps = -1  # Dummy value
-
-        self.type = roe_type_standard
-
-
-class ROEChargeInjection(ROE):
-    def __init__(
-        self,
-        dwell_times=[1.0],
-        prescan_offset=0,
-        prescan_length=0,
-        overscan_start=-1,
-        empty_traps_between_columns=True,
-        force_release_away_from_readout=True,
-        use_integer_express_matrix=False,
-<<<<<<< HEAD
-        pixel_bounce_kA=0.,
-        pixel_bounce_kv=0.,
-        pixel_bounce_omega=1.,
-        pixel_bounce_gamma=1.,
-        read_noise=0.
-=======
-        pixel_bounce_kA=0.0,
-        pixel_bounce_kv=0.0,
-        pixel_bounce_omega=1.0,
-        pixel_bounce_gamma=1.0,
->>>>>>> e740708a
-    ):
-        ROE.__init__(
-            self,
-            dwell_times=dwell_times,
-            prescan_offset=prescan_offset,
-            prescan_length=prescan_length,
-            overscan_start=overscan_start,
-            empty_traps_between_columns=empty_traps_between_columns,
-            empty_traps_for_first_transfers=False,
-            force_release_away_from_readout=force_release_away_from_readout,
-            use_integer_express_matrix=use_integer_express_matrix,
-            pixel_bounce_kA=pixel_bounce_kA,
-            pixel_bounce_kv=pixel_bounce_kv,
-            pixel_bounce_omega=pixel_bounce_omega,
-            pixel_bounce_gamma=pixel_bounce_gamma,
-<<<<<<< HEAD
-            read_noise=read_noise
-=======
->>>>>>> e740708a
-        )
-
-        self.type = roe_type_charge_injection
-
-    def from_normal_roe(roe, n_pixels_in_image):
-        """
-        Convert a normal ROE sequence, with all its options, to one modelling
-        charge injection readout.
-        Must specify the number of physical pixels between the charge injection
-        register and the readout node.
-        """
-        return ROEChargeInjection(
-            dwell_times=roe.dwell_times,
-            prescan_offset=roe.prescan_offset + n_pixels_in_image,
-            prescan_length=prescan_length,
-            overscan_start=roe.overscan_start,
-            empty_traps_between_columns=roe.empty_traps_between_columns,
-            force_release_away_from_readout=roe.force_release_away_from_readout,
-            use_integer_express_matrix=roe.use_integer_express_matrix,
-            pixel_bounce_kA=roe.pixel_bounce_kA,
-            pixel_bounce_kv=roe.pixel_bounce_kv,
-            pixel_bounce_omega=roe.pixel_bounce_omega,
-            pixel_bounce_gamma=roe.pixel_bounce_gamma,
-<<<<<<< HEAD
-            read_noise=read_noise
-=======
->>>>>>> e740708a
-        )
-
-
-class ROETrapPumping(ROE):
-    def __init__(
-        self,
-        dwell_times=[0.5, 0.5],
-        prescan_offset=0,
-        prescan_length=0,
-        overscan_start=-1,
-        n_pumps=1,
-        empty_traps_for_first_transfers=False,
-        use_integer_express_matrix=False,
-<<<<<<< HEAD
-        pixel_bounce_kA=0.,
-        pixel_bounce_kv=0.,
-        pixel_bounce_omega=1.,
-        pixel_bounce_gamma=1.,
-        read_noise=0.
-     ):
-=======
-        pixel_bounce_kA=0.0,
-        pixel_bounce_kv=0.0,
-        pixel_bounce_omega=1.0,
-        pixel_bounce_gamma=1.0,
-    ):
->>>>>>> e740708a
-        ROE.__init__(
-            self,
-            dwell_times=dwell_times,
-            prescan_offset=prescan_offset,
-            prescan_length=prescan_length,
-            overscan_start=overscan_start,
-            empty_traps_between_columns=True,
-            empty_traps_for_first_transfers=empty_traps_for_first_transfers,
-            force_release_away_from_readout=False,
-            use_integer_express_matrix=use_integer_express_matrix,
-            pixel_bounce_kA=pixel_bounce_kA,
-            pixel_bounce_kv=pixel_bounce_kv,
-            pixel_bounce_omega=pixel_bounce_omega,
-            pixel_bounce_gamma=pixel_bounce_gamma,
-<<<<<<< HEAD
-            read_noise=read_noise
-=======
->>>>>>> e740708a
-        )
-        self.n_pumps = n_pumps
-
-        self.type = roe_type_trap_pumping
+import numpy as np
+
+roe_type_standard = 0
+roe_type_charge_injection = 1
+roe_type_trap_pumping = 2
+
+
+class ROE:
+    def __init__(
+        self,
+        dwell_times=[1.0],
+        prescan_offset=0,
+        prescan_length=0, # Currently nothing is done with this in arctic; just the V&V test
+        overscan_start=-1,
+        empty_traps_between_columns=True,
+        empty_traps_for_first_transfers=False,
+        force_release_away_from_readout=True,
+        use_integer_express_matrix=False,
+        pixel_bounce_kA=0.,
+        pixel_bounce_kv=0.,
+        pixel_bounce_omega=1.,
+        pixel_bounce_gamma=1.,
+        read_noise=0.
+    ):
+        self.dwell_times = np.array(dwell_times, dtype=np.double)
+        self.prescan_offset = prescan_offset
+        self.prescan_length = prescan_length
+        self.overscan_start = overscan_start
+        self.empty_traps_between_columns = empty_traps_between_columns
+        self.empty_traps_for_first_transfers = empty_traps_for_first_transfers
+        self.force_release_away_from_readout = force_release_away_from_readout
+        self.use_integer_express_matrix = use_integer_express_matrix
+        self.pixel_bounce_kA = pixel_bounce_kA
+        self.pixel_bounce_kv = pixel_bounce_kv
+        self.pixel_bounce_omega = pixel_bounce_omega
+        self.pixel_bounce_gamma = pixel_bounce_gamma
+        self.read_noise = read_noise
+        self.n_pumps = -1  # Dummy value
+
+        self.type = roe_type_standard
+
+
+class ROEChargeInjection(ROE):
+    def __init__(
+        self,
+        dwell_times=[1.0],
+        prescan_offset=0,
+        prescan_length=0,
+        overscan_start=-1,
+        empty_traps_between_columns=True,
+        force_release_away_from_readout=True,
+        use_integer_express_matrix=False,
+        pixel_bounce_kA=0.,
+        pixel_bounce_kv=0.,
+        pixel_bounce_omega=1.,
+        pixel_bounce_gamma=1.,
+        read_noise=0.
+    ):
+        ROE.__init__(
+            self,
+            dwell_times=dwell_times,
+            prescan_offset=prescan_offset,
+            prescan_length=prescan_length,
+            overscan_start=overscan_start,
+            empty_traps_between_columns=empty_traps_between_columns,
+            empty_traps_for_first_transfers=False,
+            force_release_away_from_readout=force_release_away_from_readout,
+            use_integer_express_matrix=use_integer_express_matrix,
+            pixel_bounce_kA=pixel_bounce_kA,
+            pixel_bounce_kv=pixel_bounce_kv,
+            pixel_bounce_omega=pixel_bounce_omega,
+            pixel_bounce_gamma=pixel_bounce_gamma,
+            read_noise=read_noise
+        )
+
+        self.type = roe_type_charge_injection
+
+    def from_normal_roe(roe, n_pixels_in_image):
+        """
+        Convert a normal ROE sequence, with all its options, to one modelling
+        charge injection readout.
+        Must specify the number of physical pixels between the charge injection
+        register and the readout node.
+        """
+        return ROEChargeInjection(
+            dwell_times=roe.dwell_times,
+            prescan_offset=roe.prescan_offset + n_pixels_in_image,
+            prescan_length=prescan_length,
+            overscan_start=roe.overscan_start,
+            empty_traps_between_columns=roe.empty_traps_between_columns,
+            force_release_away_from_readout=roe.force_release_away_from_readout,
+            use_integer_express_matrix=roe.use_integer_express_matrix,
+            pixel_bounce_kA=roe.pixel_bounce_kA,
+            pixel_bounce_kv=roe.pixel_bounce_kv,
+            pixel_bounce_omega=roe.pixel_bounce_omega,
+            pixel_bounce_gamma=roe.pixel_bounce_gamma,
+            read_noise=read_noise
+        )
+
+
+class ROETrapPumping(ROE):
+    def __init__(
+        self,
+        dwell_times=[0.5, 0.5],
+        prescan_offset=0,
+        prescan_length=0,
+        overscan_start=-1,
+        n_pumps=1,
+        empty_traps_for_first_transfers=False,
+        use_integer_express_matrix=False,
+        pixel_bounce_kA=0.,
+        pixel_bounce_kv=0.,
+        pixel_bounce_omega=1.,
+        pixel_bounce_gamma=1.,
+        read_noise=0.
+     ):
+        ROE.__init__(
+            self,
+            dwell_times=dwell_times,
+            prescan_offset=prescan_offset,
+            prescan_length=prescan_length,
+            overscan_start=overscan_start,
+            empty_traps_between_columns=True,
+            empty_traps_for_first_transfers=empty_traps_for_first_transfers,
+            force_release_away_from_readout=False,
+            use_integer_express_matrix=use_integer_express_matrix,
+            pixel_bounce_kA=pixel_bounce_kA,
+            pixel_bounce_kv=pixel_bounce_kv,
+            pixel_bounce_omega=pixel_bounce_omega,
+            pixel_bounce_gamma=pixel_bounce_gamma,
+            read_noise=read_noise
+        )
+        self.n_pumps = n_pumps
+
+        self.type = roe_type_trap_pumping