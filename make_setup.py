"""
    Setup for ArCTIc cython wrapper. See README.md.

    Build with:
        python3 make_setup.py build_ext --inplace
"""

import os
import numpy as np
from distutils.core import setup
from distutils.extension import Extension
from Cython.Build import cythonize

# Directories
dir_arctic = os.path.dirname(os.path.realpath(__file__)) + "/"
dir_arctic = "./"
dir_src = dir_arctic + "src/"
dir_include = dir_arctic + "include/"
dir_lib = dir_arctic  # Can we move this somewhere?!

dir_wrapper = dir_arctic + "python/arcticpy/"
dir_wrapper_src = dir_wrapper + "src/"
dir_wrapper_include = dir_wrapper + "include/"

<<<<<<< HEAD
=======
# Find GSL
dir_gsl_fallback = dir_arctic + "gsl/"
if os.path.exists("/usr/local/include/gsl"):
    dir_gsl_fallback = "/usr/local/"  # brew install llvm libomp gsl
if os.path.exists("/opt/local/include/gsl"):
    dir_gsl_fallback = "/opt/local/"  # sudo port install libomp gsl
if os.path.exists("/cosma/local/gsl/2.5/lib"):
    dir_gsl_fallback = "/cosma/local/gsl/2.5/lib/"  # use on cosma
dir_gsl = os.environ.get("DIR_GSL", dir_gsl_fallback)
dir_include_gsl = dir_gsl + "include/"
dir_lib_gsl = dir_gsl + "lib/"

>>>>>>> 50b5564d
# Clean
for root, dirs, files in os.walk(dir_wrapper, topdown=False):
    for name in files:
        file = os.path.join(root, name)
        if name.endswith(".o") or (
            name.startswith("wrapper")
            and not (name.endswith(".pyx") or name.endswith(".pxd"))
        ):
            print("rm", file)
            os.remove(file)

# Build
if "CC" not in os.environ:
    os.environ["CC"] = "g++"
setup(
    ext_modules=cythonize(
        [
            Extension(
                "wrapper",
                sources=[
                    dir_wrapper + "wrapper.pyx",
                    dir_wrapper_src + "interface.cpp",
                ],
                language="c++",
                libraries=["arctic"],
<<<<<<< HEAD
                library_dirs=[dir_lib],
                runtime_library_dirs=[dir_lib],
                include_dirs=[dir_include, np.get_include(), dir_wrapper_include],
=======
                library_dirs=[dir_lib, dir_lib_gsl],
                runtime_library_dirs=[dir_lib, dir_lib_gsl],
                include_dirs=[
                    dir_include,
                    np.get_include(),
                    dir_wrapper_include,
                    dir_include_gsl,
                ],
>>>>>>> 50b5564d
                extra_compile_args=["-std=c++17", "-O3"],
                define_macros=[("NPY_NO_DEPRECATED_API", 0)],
            )
        ],
        compiler_directives={"language_level": "3"},
    )
)
<|MERGE_RESOLUTION|>--- conflicted
+++ resolved
@@ -1,85 +1,59 @@
-"""
-    Setup for ArCTIc cython wrapper. See README.md.
-
-    Build with:
-        python3 make_setup.py build_ext --inplace
-"""
-
-import os
-import numpy as np
-from distutils.core import setup
-from distutils.extension import Extension
-from Cython.Build import cythonize
-
-# Directories
-dir_arctic = os.path.dirname(os.path.realpath(__file__)) + "/"
-dir_arctic = "./"
-dir_src = dir_arctic + "src/"
-dir_include = dir_arctic + "include/"
-dir_lib = dir_arctic  # Can we move this somewhere?!
-
-dir_wrapper = dir_arctic + "python/arcticpy/"
-dir_wrapper_src = dir_wrapper + "src/"
-dir_wrapper_include = dir_wrapper + "include/"
-
-<<<<<<< HEAD
-=======
-# Find GSL
-dir_gsl_fallback = dir_arctic + "gsl/"
-if os.path.exists("/usr/local/include/gsl"):
-    dir_gsl_fallback = "/usr/local/"  # brew install llvm libomp gsl
-if os.path.exists("/opt/local/include/gsl"):
-    dir_gsl_fallback = "/opt/local/"  # sudo port install libomp gsl
-if os.path.exists("/cosma/local/gsl/2.5/lib"):
-    dir_gsl_fallback = "/cosma/local/gsl/2.5/lib/"  # use on cosma
-dir_gsl = os.environ.get("DIR_GSL", dir_gsl_fallback)
-dir_include_gsl = dir_gsl + "include/"
-dir_lib_gsl = dir_gsl + "lib/"
-
->>>>>>> 50b5564d
-# Clean
-for root, dirs, files in os.walk(dir_wrapper, topdown=False):
-    for name in files:
-        file = os.path.join(root, name)
-        if name.endswith(".o") or (
-            name.startswith("wrapper")
-            and not (name.endswith(".pyx") or name.endswith(".pxd"))
-        ):
-            print("rm", file)
-            os.remove(file)
-
-# Build
-if "CC" not in os.environ:
-    os.environ["CC"] = "g++"
-setup(
-    ext_modules=cythonize(
-        [
-            Extension(
-                "wrapper",
-                sources=[
-                    dir_wrapper + "wrapper.pyx",
-                    dir_wrapper_src + "interface.cpp",
-                ],
-                language="c++",
-                libraries=["arctic"],
-<<<<<<< HEAD
-                library_dirs=[dir_lib],
-                runtime_library_dirs=[dir_lib],
-                include_dirs=[dir_include, np.get_include(), dir_wrapper_include],
-=======
-                library_dirs=[dir_lib, dir_lib_gsl],
-                runtime_library_dirs=[dir_lib, dir_lib_gsl],
-                include_dirs=[
-                    dir_include,
-                    np.get_include(),
-                    dir_wrapper_include,
-                    dir_include_gsl,
-                ],
->>>>>>> 50b5564d
-                extra_compile_args=["-std=c++17", "-O3"],
-                define_macros=[("NPY_NO_DEPRECATED_API", 0)],
-            )
-        ],
-        compiler_directives={"language_level": "3"},
-    )
-)
+"""
+    Setup for ArCTIc cython wrapper. See README.md.
+
+    Build with:
+        python3 make_setup.py build_ext --inplace
+"""
+
+import os
+import numpy as np
+from distutils.core import setup
+from distutils.extension import Extension
+from Cython.Build import cythonize
+
+# Directories
+dir_arctic = os.path.dirname(os.path.realpath(__file__)) + "/"
+dir_arctic = "./"
+dir_src = dir_arctic + "src/"
+dir_include = dir_arctic + "include/"
+dir_lib = dir_arctic  # Can we move this somewhere?!
+
+dir_wrapper = dir_arctic + "python/arcticpy/"
+dir_wrapper_src = dir_wrapper + "src/"
+dir_wrapper_include = dir_wrapper + "include/"
+
+# Clean
+for root, dirs, files in os.walk(dir_wrapper, topdown=False):
+    for name in files:
+        file = os.path.join(root, name)
+        if name.endswith(".o") or (
+            name.startswith("wrapper")
+            and not (name.endswith(".pyx") or name.endswith(".pxd"))
+        ):
+            print("rm", file)
+            os.remove(file)
+
+# Build
+if "CC" not in os.environ:
+    os.environ["CC"] = "g++"
+setup(
+    ext_modules=cythonize(
+        [
+            Extension(
+                "wrapper",
+                sources=[
+                    dir_wrapper + "wrapper.pyx",
+                    dir_wrapper_src + "interface.cpp",
+                ],
+                language="c++",
+                libraries=["arctic"],
+                library_dirs=[dir_lib],
+                runtime_library_dirs=[dir_lib],
+                include_dirs=[dir_include, np.get_include(), dir_wrapper_include],
+                extra_compile_args=["-std=c++17", "-O3"],
+                define_macros=[("NPY_NO_DEPRECATED_API", 0)],
+            )
+        ],
+        compiler_directives={"language_level": "3"},
+    )
+)