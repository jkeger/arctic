import numpy as np

from arcticpy.src.dictable import Dictable

<<<<<<< HEAD
class CCDPhase(object):

=======
class CCDPhase(Dictable):
>>>>>>> 18ed368d
    def __init__(self, full_well_depth=1e4, well_notch_depth=0.0, well_fill_power=1.0):

        self.full_well_depth = full_well_depth
        self.well_notch_depth = well_notch_depth
        self.well_fill_power = well_fill_power


class CCD(object):
    def __init__(
        self,
        phases=[CCDPhase()],
        fraction_of_traps_per_phase=[1.0],
        full_well_depth=None,
        well_notch_depth=None,
        well_fill_power=None,
    ):
        """For convenience, the CCDPhase parameters can be passed directly to
        this CCD object to override self.phases with an automatic single phase
        with those parameters.
        """
        if full_well_depth is not None:
            if well_notch_depth is None:
                well_notch_depth = 0.0
            if well_fill_power is None:
                well_fill_power = 1.0

            self.phases = [
                CCDPhase(
                    full_well_depth=full_well_depth,
                    well_notch_depth=well_notch_depth,
                    well_fill_power=well_fill_power,
                )
            ]
        else:
            self.phases = phases

        self.fraction_of_traps_per_phase = np.array(
            fraction_of_traps_per_phase, dtype=np.double
        )

        # Extract convenient arrays
        self.full_well_depths = np.array(
            [phase.full_well_depth for phase in self.phases], dtype=np.double
        )
        self.well_notch_depths = np.array(
            [phase.well_notch_depth for phase in self.phases], dtype=np.double
        )
        self.well_fill_powers = np.array(
            [phase.well_fill_power for phase in self.phases], dtype=np.double
        )
<|MERGE_RESOLUTION|>--- conflicted
+++ resolved
@@ -1,60 +1,56 @@
-import numpy as np
-
-from arcticpy.src.dictable import Dictable
-
-<<<<<<< HEAD
-class CCDPhase(object):
-
-=======
-class CCDPhase(Dictable):
->>>>>>> 18ed368d
-    def __init__(self, full_well_depth=1e4, well_notch_depth=0.0, well_fill_power=1.0):
-
-        self.full_well_depth = full_well_depth
-        self.well_notch_depth = well_notch_depth
-        self.well_fill_power = well_fill_power
-
-
-class CCD(object):
-    def __init__(
-        self,
-        phases=[CCDPhase()],
-        fraction_of_traps_per_phase=[1.0],
-        full_well_depth=None,
-        well_notch_depth=None,
-        well_fill_power=None,
-    ):
-        """For convenience, the CCDPhase parameters can be passed directly to
-        this CCD object to override self.phases with an automatic single phase
-        with those parameters.
-        """
-        if full_well_depth is not None:
-            if well_notch_depth is None:
-                well_notch_depth = 0.0
-            if well_fill_power is None:
-                well_fill_power = 1.0
-
-            self.phases = [
-                CCDPhase(
-                    full_well_depth=full_well_depth,
-                    well_notch_depth=well_notch_depth,
-                    well_fill_power=well_fill_power,
-                )
-            ]
-        else:
-            self.phases = phases
-
-        self.fraction_of_traps_per_phase = np.array(
-            fraction_of_traps_per_phase, dtype=np.double
-        )
-
-        # Extract convenient arrays
-        self.full_well_depths = np.array(
-            [phase.full_well_depth for phase in self.phases], dtype=np.double
-        )
-        self.well_notch_depths = np.array(
-            [phase.well_notch_depth for phase in self.phases], dtype=np.double
-        )
-        self.well_fill_powers = np.array(
-            [phase.well_fill_power for phase in self.phases], dtype=np.double
-        )
+import numpy as np
+
+from arcticpy.src.dictable import Dictable
+
+class CCDPhase(Dictable):
+
+    def __init__(self, full_well_depth=1e4, well_notch_depth=0.0, well_fill_power=1.0):
+
+        self.full_well_depth = full_well_depth
+        self.well_notch_depth = well_notch_depth
+        self.well_fill_power = well_fill_power
+
+
+class CCD(object):
+    def __init__(
+        self,
+        phases=[CCDPhase()],
+        fraction_of_traps_per_phase=[1.0],
+        full_well_depth=None,
+        well_notch_depth=None,
+        well_fill_power=None,
+    ):
+        """For convenience, the CCDPhase parameters can be passed directly to
+        this CCD object to override self.phases with an automatic single phase
+        with those parameters.
+        """
+        if full_well_depth is not None:
+            if well_notch_depth is None:
+                well_notch_depth = 0.0
+            if well_fill_power is None:
+                well_fill_power = 1.0
+
+            self.phases = [
+                CCDPhase(
+                    full_well_depth=full_well_depth,
+                    well_notch_depth=well_notch_depth,
+                    well_fill_power=well_fill_power,
+                )
+            ]
+        else:
+            self.phases = phases
+
+        self.fraction_of_traps_per_phase = np.array(
+            fraction_of_traps_per_phase, dtype=np.double
+        )
+
+        # Extract convenient arrays
+        self.full_well_depths = np.array(
+            [phase.full_well_depth for phase in self.phases], dtype=np.double
+        )
+        self.well_notch_depths = np.array(
+            [phase.well_notch_depth for phase in self.phases], dtype=np.double
+        )
+        self.well_fill_powers = np.array(
+            [phase.well_fill_power for phase in self.phases], dtype=np.double
+        )